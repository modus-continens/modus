from modustest import ModusTestCase, Fact
from textwrap import dedent


class TestSimple(ModusTestCase):
    def test_1(self):
        mf = dedent("""\
          a :- from("alpine").
          b :- a, run("echo aaa > /tmp/a").""")
        imgs = self.build(mf, "b")
        self.assertEqual(len(imgs), 1)
        first_img = imgs[Fact("_query", ())]
        self.assertEqual(first_img.read_file("/tmp/a"), "aaa\n")

        imgs = self.build(mf, "a")
        self.assertEqual(len(imgs), 1)
        first_img = imgs[Fact("_query", ())]
        self.assertFalse(first_img.contains_file("/tmp/a"))

    def test_1_indented(self):
        mf = """\
          a :- from("alpine").
          b :- a, run("echo aaa > /tmp/a")."""
        imgs = self.build(mf, "b")
        self.assertEqual(len(imgs), 1)
        first_img = imgs[Fact("_query", ())]
        self.assertEqual(first_img.read_file("/tmp/a"), "aaa\n")

        imgs = self.build(mf, "a")
        self.assertEqual(len(imgs), 1)
        first_img = imgs[Fact("_query", ())]
        self.assertFalse(first_img.contains_file("/tmp/a"))

    def test_2(self):
        mf = dedent("""\
        a :- from("alpine")::set_workdir("/tmp/new_dir"),
             run("echo aaa > a").""")
        imgs = self.build(mf, "a")
        self.assertEqual(len(imgs), 1)
        first_img = imgs[Fact("_query", ())]
        self.assertEqual(first_img.read_file("/tmp/new_dir/a"), "aaa\n")

    def test_3(self):
        mf = dedent("""\
        a :- (from("alpine")::set_workdir("/tmp/new_dir"),
                run("echo aaa > a"))::in_workdir("bbb").""")
        imgs = self.build(mf, "a")
        self.assertEqual(len(imgs), 1)
        first_img = imgs[Fact("_query", ())]
        self.assertEqual(first_img.read_file("/tmp/new_dir/bbb/a"), "aaa\n")

    def test_4(self):
        mf = dedent("""\
        a :- from("alpine")::set_workdir("/tmp/new_dir"),
                (run("echo aaa > a"))::in_workdir("bbb").""")
        imgs = self.build(mf, "a")
        self.assertEqual(len(imgs), 1)
        first_img = imgs[Fact("_query", ())]
        self.assertEqual(first_img.read_file("/tmp/new_dir/bbb/a"), "aaa\n")

    def test_5(self):
        mf = dedent("""\
        a :- from("alpine")::set_workdir("/tmp/\\n"),
                run("echo aaa > a").""")
        imgs = self.build(mf, "a")
        self.assertEqual(len(imgs), 1)
        first_img = imgs[Fact("_query", ())]
        # shell escape: \n is $'\n'
        self.assertEqual(first_img.read_file("$'/tmp/\\n/a'"), "aaa\n")

    def test_6(self):
        mf = dedent("""\
            a :- from("alpine")::set_workdir("/tmp/"),
                run("echo \\"# comment\\" > a").""")
        imgs = self.build(mf, "a")
        self.assertEqual(len(imgs), 1)
<<<<<<< HEAD
        first_img = imgs[Fact("_query", ())]
        self.assertEqual(first_img.read_file("/tmp/a"), "# comment\n")
=======
        first_img = imgs[Fact("a", ())]
        self.assertEqual(first_img.read_file("/tmp/a"), "# comment\n")

    def test_workdir_interaction(self):
        md = dedent("""\
            a :-
                from("alpine")::set_workdir("/tmp"),
                run("pwd >> /log"),
                run("pwd >> /log")::in_workdir("a"),
                (
                    run("pwd >> /log"),
                    run("pwd >> /log")::in_workdir("c"),
                    run("pwd >> /log")::in_workdir("/")
                )::in_workdir("b").
        """)

        imgs = self.build(md, "a")
        img = imgs[Fact("a", ())]
        self.assertEqual(img.read_file("/log"), dedent("""\
            /tmp
            /tmp/a
            /tmp/b
            /tmp/b/c
            /
        """))

    def test_run_failure(self):
        mf = """a :- from("alpine"), run("exit 1")."""
        self.build(mf, "a", should_succeed=False)
>>>>>>> 8ac54fb1
<|MERGE_RESOLUTION|>--- conflicted
+++ resolved
@@ -74,11 +74,7 @@
                 run("echo \\"# comment\\" > a").""")
         imgs = self.build(mf, "a")
         self.assertEqual(len(imgs), 1)
-<<<<<<< HEAD
         first_img = imgs[Fact("_query", ())]
-        self.assertEqual(first_img.read_file("/tmp/a"), "# comment\n")
-=======
-        first_img = imgs[Fact("a", ())]
         self.assertEqual(first_img.read_file("/tmp/a"), "# comment\n")
 
     def test_workdir_interaction(self):
@@ -106,5 +102,4 @@
 
     def test_run_failure(self):
         mf = """a :- from("alpine"), run("exit 1")."""
-        self.build(mf, "a", should_succeed=False)
->>>>>>> 8ac54fb1
+        self.build(mf, "a", should_succeed=False)