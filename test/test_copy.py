from modustest import ModusTestCase, Fact
from textwrap import dedent


class TestCopyWithin(ModusTestCase):
    def test_single_absolute(self):
        md = dedent("""\
            a :- from("alpine"), run("echo content > /tmp/file").
            b :- from("alpine"), a::copy("/tmp/file", "/tmp/copied").
            c :- from("alpine")::set_workdir("/tmp"), a::copy("/tmp/file", "copied").""")
        img_b = self.build(md, "b")[Fact("_query", ())]
        img_c = self.build(md, "c")[Fact("_query", ())]
        self.assertEqual(img_b.read_file("/tmp/copied"), "content\n")
        self.assertEqual(img_c.read_file("/tmp/copied"), "content\n")

    def test_single_relative(self):
        md = dedent("""\
            a :- from("alpine")::set_workdir("/tmp/"), run("echo content > /tmp/file").
            b :- from("alpine"), a::copy("file", "/tmp/copied").
            c :- from("alpine")::set_workdir("/tmp"), a::copy("file", "copied").""")
        img_b = self.build(md, "b")[Fact("_query", ())]
        img_c = self.build(md, "c")[Fact("_query", ())]
        self.assertEqual(img_b.read_file("/tmp/copied"), "content\n")
        self.assertEqual(img_c.read_file("/tmp/copied"), "content\n")

    def test_non_exist(self):
        md = dedent("""\
            a :- from("alpine")::set_workdir("/tmp").
            b :- from("alpine"), a::copy("/tmp/file", "/tmp/copied").
            c :- from("alpine"), a::copy("file", "/tmp/copied").""")
        self.build(md, "b", should_succeed=False)
        self.build(md, "c", should_succeed=False)

    def test_recursive(self):
        md = dedent("""\
            a :- from("alpine")::set_workdir("/tmp"), run("mkdir -p /tmp/dir/subdir && echo content > /tmp/dir/subdir/content").
            b :- from("alpine"), a::copy("/tmp/dir", "/tmp/copied").
            c :- from("alpine"), a::copy("dir", "/tmp/copied").""")
        img_b = self.build(md, "b")[Fact("_query", ())]
        img_c = self.build(md, "c")[Fact("_query", ())]
        self.assertEqual(img_b.read_file(
            "/tmp/copied/subdir/content"), "content\n")
        self.assertEqual(img_c.read_file(
            "/tmp/copied/subdir/content"), "content\n")

    def test_copy_chain(self):
        md = dedent("""\
            a :- from("alpine"), run("echo content > /tmp/file").
            b :- from("alpine"), a::copy("/tmp/file", "/tmp/bbb").
            c :- from("alpine"), b::copy("/tmp/bbb", "/tmp/ccc").
            d :- c, run("cp /tmp/ccc /tmp/ddd").
            f :- from("alpine"), (
                # e :-
                from("alpine"), d::copy("/tmp/ddd", "/tmp/eee")
            )::copy("/tmp/eee", "/tmp/fff").
        """)
        img_f = self.build(md, "f")[Fact("_query", ())]
        self.assertEqual(img_f.read_file("/tmp/fff"), "content\n")

    def test_inworkdir(self):
        md = dedent("""\
            a :- from("alpine"), run("echo content > /tmp/file").
            b :-
                from("alpine")::set_workdir("/"),
                (
                    a::copy("/tmp/file", "bbb")
                )::in_workdir("/tmp").""")
        img_b = self.build(md, "b")[Fact("_query", ())]
        self.assertEqual(img_b.read_file("/tmp/bbb"), "content\n")

    def test_multiple_copies(self):
        md = dedent("""\
            a :- from("alpine"), run("echo content > /tmp/file"), run("echo content2 > /tmp/file2").
            b :- from("alpine"), run("echo content3 > /tmp/file3").
            c :- from("alpine"),
                 a::copy("/tmp/file", "/tmp/copied"),
                 a::copy("/tmp/file2", "/tmp/copied2"),
                 b::copy("/tmp/file3", "/tmp/copied3").""")
        img_c = self.build(md, "c")[Fact("_query", ())]
        self.assertEqual(img_c.read_file("/tmp/copied"), "content\n")
        self.assertEqual(img_c.read_file("/tmp/copied2"), "content2\n")
        self.assertEqual(img_c.read_file("/tmp/copied3"), "content3\n")

class TestCopyFromContext(ModusTestCase):
    def init_files(self):
        self.context.add_file("file", "content\n")
        self.context.add_file("dir/file", "content\n")

    def test_single_file(self):
        self.init_files()
        md = dedent("""\
            a :- from("alpine"), copy("file", "/tmp/file").
            b :- from("alpine")::set_workdir("/tmp"), copy("file", "file").""")
        img_a = self.build(md, "a")[Fact("_query", ())]
        img_b = self.build(md, "b")[Fact("_query", ())]
        self.assertEqual(img_a.read_file("/tmp/file"), "content\n")
        self.assertEqual(img_b.read_file("/tmp/file"), "content\n")

    def test_recursive(self):
        self.init_files()
        md = dedent("""\
            a :- from("alpine"), copy("dir", "/tmp/dir").
            b :- from("alpine")::set_workdir("/tmp"), copy("dir", "dir").""")
        img_a = self.build(md, "a")[Fact("_query", ())]
        img_b = self.build(md, "b")[Fact("_query", ())]
        self.assertEqual(img_a.read_file("/tmp/dir/file"), "content\n")
        self.assertEqual(img_b.read_file("/tmp/dir/file"), "content\n")

    def test_test_inworkdir(self):
        self.init_files()
        md = dedent("""\
            a :-
                from("alpine")::set_workdir("/"),
                copy("file", "file")::in_workdir("/tmp").""")
<<<<<<< HEAD
        img_a = self.build(md, "a")[Fact("_query", ())]
=======
        img_a = self.build(md, "a")[Fact("a", ())]
        self.assertEqual(img_a.read_file("/tmp/file"), "content\n")

    def test_test_setworkdir(self):
        self.init_files()
        md = dedent("""\
            a :-
                from("alpine")::set_workdir("/tmp"),
                copy("file", "file").""")
        img_a = self.build(md, "a")[Fact("a", ())]
>>>>>>> 8ac54fb1
        self.assertEqual(img_a.read_file("/tmp/file"), "content\n")<|MERGE_RESOLUTION|>--- conflicted
+++ resolved
@@ -112,10 +112,7 @@
             a :-
                 from("alpine")::set_workdir("/"),
                 copy("file", "file")::in_workdir("/tmp").""")
-<<<<<<< HEAD
         img_a = self.build(md, "a")[Fact("_query", ())]
-=======
-        img_a = self.build(md, "a")[Fact("a", ())]
         self.assertEqual(img_a.read_file("/tmp/file"), "content\n")
 
     def test_test_setworkdir(self):
@@ -125,5 +122,4 @@
                 from("alpine")::set_workdir("/tmp"),
                 copy("file", "file").""")
         img_a = self.build(md, "a")[Fact("a", ())]
->>>>>>> 8ac54fb1
         self.assertEqual(img_a.read_file("/tmp/file"), "content\n")