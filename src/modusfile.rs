// Copyright 2021 Sergey Mechtaev

// This file is part of Modus.

// Modus is free software: you can redistribute it and/or modify
// it under the terms of the GNU General Public License as published by
// the Free Software Foundation, either version 3 of the License, or
// (at your option) any later version.

// Modus is distributed in the hope that it will be useful,
// but WITHOUT ANY WARRANTY; without even the implied warranty of
// MERCHANTABILITY or FITNESS FOR A PARTICULAR PURPOSE.  See the
// GNU General Public License for more details.

// You should have received a copy of the GNU General Public License
// along with Modus.  If not, see <https://www.gnu.org/licenses/>.

use nom::character::complete::line_ending;
use nom::character::complete::not_line_ending;
use nom::error::convert_error;
use std::fmt;
use std::str;
use std::sync::atomic::AtomicUsize;

use crate::dockerfile;
use crate::logic;
use crate::logic::IRTerm;
use crate::logic::Predicate;

#[derive(Clone, PartialEq, Debug)]
pub enum Expression {
    Literal(Literal),

    // An operator applied to an expression
    OperatorApplication(Box<Expression>, Operator),

    // A conjunction of expressions.
    And(Box<Expression>, Box<Expression>),

    // A disjunction of expressions.
    Or(Box<Expression>, Box<Expression>),
}

#[derive(Clone, PartialEq, Debug)]
pub struct ModusClause {
    pub head: Literal,
    // If None, this clause is a fact.
    pub body: Option<Expression>,
}

<<<<<<< HEAD
#[derive(Clone, PartialEq, Eq, Hash, Debug)]
pub enum ModusTerm {
    Constant(String),
    /// A format string with '\$' left unhandled. This should be dealt with when
    /// converting to the IR.
    FormatString(String),
    UserVariable(String),
}

impl fmt::Display for ModusTerm {
    fn fmt(&self, f: &mut fmt::Formatter<'_>) -> fmt::Result {
        match self {
            ModusTerm::Constant(s) => write!(f, "\"{}\"", s),
            ModusTerm::UserVariable(s) => write!(f, "{}", s),
            ModusTerm::FormatString(s) => write!(f, "\"{}\"", s),
        }
    }
}

impl From<ModusTerm> for logic::IRTerm {
    fn from(modus_term: ModusTerm) -> Self {
        match modus_term {
            ModusTerm::Constant(c) => logic::IRTerm::Constant(c),
            // TODO: return a Result type and propogate the error up properly if we want to warn about
            // this. Example: the user might try to use a format string in a head literal.
            ModusTerm::FormatString(_) => panic!("Cannot convert a format string to an IRTerm."),
            ModusTerm::UserVariable(v) => logic::IRTerm::UserVariable(v),
        }
    }
}

impl fmt::Display for logic::Literal<ModusTerm> {
    fn fmt(&self, f: &mut fmt::Formatter<'_>) -> fmt::Result {
        match &*self.args {
            [] => write!(f, "{}", self.predicate),
            _ => write!(
                f,
                "{}({})",
                self.predicate,
                self.args
                    .iter()
                    .map(|a| a.to_string())
                    .collect::<Vec<String>>()
                    .join(", ")
            ),
=======
static OPERATOR_PAIR_ID: AtomicUsize = AtomicUsize::new(0);

impl From<&crate::modusfile::ModusClause> for Vec<logic::Clause> {
    /// Convert a ModusClause into one supported by the IR.
    /// It converts logical or/; into multiple rules, which should be equivalent.
    fn from(modus_clause: &crate::modusfile::ModusClause) -> Self {
        let mut clauses: Vec<logic::Clause> = Vec::new();

        // REVIEW: lots of cloning going on below, double check if this is necessary.
        match &modus_clause.body {
            Some(Expression::Literal(l)) => clauses.push(logic::Clause {
                head: modus_clause.head.clone(),
                body: vec![l.clone()],
            }),
            // ignores operators for now
            Some(Expression::OperatorApplication(expr, op)) => clauses.extend(
                Self::from(&ModusClause {
                    head: modus_clause.head.clone(),
                    body: Some(*expr.clone()),
                })
                .into_iter()
                .map(|c| {
                    let mut body = Vec::with_capacity(c.body.len() + 2);
                    let mut op_args = Vec::with_capacity(op.args.len() + 1);
                    let id = OPERATOR_PAIR_ID.fetch_add(1, std::sync::atomic::Ordering::SeqCst);
                    op_args.push(IRTerm::Constant(id.to_string()));
                    op_args.extend_from_slice(&op.args);
                    body.push(logic::Literal {
                        predicate: Predicate(format!("_operator_{}_begin", &op.predicate.0)),
                        args: op_args.clone(),
                    });
                    body.extend_from_slice(&c.body);
                    body.push(logic::Literal {
                        predicate: Predicate(format!("_operator_{}_end", &op.predicate.0)),
                        args: op_args,
                    });
                    logic::Clause {
                        head: c.head.clone(),
                        body,
                    }
                }),
            ),
            Some(Expression::And(expr1, expr2)) => {
                let c1 = Self::from(&ModusClause {
                    head: modus_clause.head.clone(),
                    body: Some(*expr1.clone()),
                });
                let c2 = Self::from(&ModusClause {
                    head: modus_clause.head.clone(),
                    body: Some(*expr2.clone()),
                });

                // If we have the possible rules for left and right sub expressions,
                // consider the cartesian product of them.
                for clause1 in &c1 {
                    for clause2 in &c2 {
                        clauses.push(logic::Clause {
                            head: clause1.head.clone(),
                            body: clause1
                                .body
                                .clone()
                                .into_iter()
                                .chain(clause2.body.clone().into_iter())
                                .collect(),
                        })
                    }
                }
            }
            Some(Expression::Or(expr1, expr2)) => {
                let c1 = Self::from(&ModusClause {
                    head: modus_clause.head.clone(),
                    body: Some(*expr1.clone()),
                });
                let c2 = Self::from(&ModusClause {
                    head: modus_clause.head.clone(),
                    body: Some(*expr2.clone()),
                });

                clauses.extend(c1);
                clauses.extend(c2);
            }
            None => clauses.push(logic::Clause {
                head: modus_clause.head.clone(),
                body: Vec::new(),
            }),
>>>>>>> 98770347
        }
    }
}

type Literal = logic::Literal<ModusTerm>;

impl From<Literal> for logic::Literal {
    fn from(modus_literal: Literal) -> Self {
        Self {
            predicate: modus_literal.predicate,
            args: modus_literal
                .args
                .into_iter()
                .map(|arg| arg.into())
                .collect(),
        }
    }
}

type Fact = ModusClause;
type Rule = ModusClause;
pub type Operator = Literal;

#[derive(Clone, PartialEq, Debug)]
pub struct Modusfile(pub Vec<ModusClause>);

#[derive(Clone, PartialEq, Debug)]
pub struct Version {
    major: u32,
    minor: u32,
    patch: u32,
    pre_release: String,
    build: String,
}

impl str::FromStr for Modusfile {
    type Err = String;

    fn from_str(s: &str) -> Result<Self, Self::Err> {
        match parser::modusfile(s) {
            Result::Ok((_, o)) => Ok(o),
            Result::Err(nom::Err::Error(e) | nom::Err::Failure(e)) => {
                Result::Err(convert_error(s, e))
            }
            _ => unimplemented!(),
        }
    }
}

impl fmt::Display for Expression {
    fn fmt(&self, f: &mut fmt::Formatter<'_>) -> fmt::Result {
        match self {
            Expression::OperatorApplication(expr, op) => {
                write!(f, "({})::{}", expr.to_string(), op)
            }
            Expression::Literal(l) => write!(f, "{}", l.to_string()),
            Expression::And(expr1, expr2) => {
                // Explicit parenthesization when printing to output, looks a bit
                // verbose but shouldn't affect user code.
                write!(f, "({}, {})", expr1, expr2)
            }
            Expression::Or(expr1, expr2) => {
                write!(f, "({}; {})", expr1, expr2)
            }
        }
    }
}

// could write a macro that generates these
impl From<Literal> for Expression {
    fn from(l: Literal) -> Self {
        Expression::Literal(l)
    }
}

impl str::FromStr for ModusClause {
    type Err = String;

    fn from_str(s: &str) -> Result<Self, Self::Err> {
        match parser::modus_clause(s) {
            Result::Ok((_, o)) => Ok(o),
            Result::Err(e) => Result::Err(format!("{}", e)),
        }
    }
}

impl fmt::Display for ModusClause {
    fn fmt(&self, f: &mut fmt::Formatter<'_>) -> fmt::Result {
        if let Some(e) = &self.body {
            write!(f, "{} :- {}.", self.head, e.to_string(),)
        } else {
            write!(f, "{}.", self.head)
        }
    }
}

impl str::FromStr for Literal {
    type Err = String;

    fn from_str(s: &str) -> Result<Self, Self::Err> {
        match logic::parser::literal(parser::modus_term)(s) {
            Result::Ok((_, o)) => Ok(o),
            Result::Err(e) => Result::Err(format!("{}", e)),
        }
    }
}

pub mod parser {
    use crate::logic::parser::{literal, literal_identifier, IResult};

    use super::*;

    use nom::bytes::complete::is_not;
    use nom::character::complete::multispace0;
    use nom::combinator::cut;
    use nom::error::context;
    use nom::multi::{fold_many0, separated_list1};
    use nom::{
        branch::alt,
        bytes::complete::tag,
        character::complete::space0,
        combinator::{eof, map, recognize},
        multi::{many0, separated_list0},
        sequence::{delimited, preceded, separated_pair, terminated},
    };

    fn comment(s: &str) -> IResult<&str, &str> {
        delimited(tag("#"), not_line_ending, line_ending)(s)
    }

    fn comments(s: &str) -> IResult<&str, Vec<&str>> {
        delimited(
            multispace0,
            separated_list0(multispace0, comment),
            multispace0,
        )(s)
    }

    fn head(i: &str) -> IResult<&str, Literal> {
        literal(modus_term)(i)
    }

    fn expression_inner(i: &str) -> IResult<&str, Expression> {
        let l_paren_with_comments = |i| terminated(tag("("), comments)(i);
        let r_paren_with_comments = |i| preceded(comments, cut(tag(")")))(i);

        let lit_parser = map(literal(modus_term), |lit| {
            Expression::Literal(lit)
        });
        // These inner expression parsers can fully recurse.
        let op_application_parser = map(
            separated_pair(
                delimited(l_paren_with_comments, body, r_paren_with_comments),
                tag("::"),
                cut(literal(modus_term)),
            ),
            |(expr, operator)| Expression::OperatorApplication(Box::new(expr), operator),
        );
        let parenthesized_expr = delimited(l_paren_with_comments, body, r_paren_with_comments);
        alt((lit_parser, op_application_parser, parenthesized_expr))(i)
    }

    fn body(i: &str) -> IResult<&str, Expression> {
        let comma_separated_exprs = map(
            separated_list1(delimited(comments, tag(","), comments), expression_inner),
            |es| {
                es.into_iter()
                    .reduce(|e1, e2| Expression::And(Box::new(e1), Box::new(e2)))
                    .expect("Converting list to expression pairs.")
            },
        );
        let semi_separated_exprs = map(
            separated_list1(
                delimited(comments, tag(";"), comments),
                comma_separated_exprs,
            ),
            |es| {
                es.into_iter()
                    .reduce(|e1, e2| Expression::Or(Box::new(e1), Box::new(e2)))
                    .expect("Converting list to expression pairs.")
            },
        );
        // Parses the body as a semicolon separated list of comma separated inner expressions.
        // This resolves ambiguity by making commas/and higher precedence.
        preceded(comments, semi_separated_exprs)(i)
    }

    fn fact(i: &str) -> IResult<&str, ModusClause> {
        // Custom definition of fact since datalog facts are normally "head :- ", but Moduslog
        // defines it as "head."
        map(terminated(head, tag(".")), |h| ModusClause {
            head: h,
            body: None,
        })(i)
    }

    fn rule(i: &str) -> IResult<&str, ModusClause> {
        map(
            separated_pair(
                head,
                delimited(space0, tag(":-"), multispace0),
                cut(terminated(body, tag("."))),
            ),
            |(head, body)| ModusClause {
                head,
                body: Some(body),
            },
        )(i)
    }

    /// Processes the given string, converting escape substrings into the proper characters.
    ///
    /// This also supports string continuation, This allows users to write strings like: "Hello, \
    ///                                                                                 World!"
    /// which is actually just "Hello, World!".
    fn process_raw_string(s: &str) -> String {
        let mut processed = String::new();

        let mut chars = s.chars().peekable();
        while let Some(c) = chars.next() {
            if c == '\\' {
                match chars.next() {
                    Some('"') => processed.push('"'),
                    Some('\\') => processed.push('\\'),
                    Some('n') => processed.push('\n'),
                    Some('r') => processed.push('\r'),
                    Some('t') => processed.push('\t'),
                    Some('0') => processed.push('\0'),
                    Some('\n') => {
                        // string continuation so we'll ignore whitespace till we get to a non-whitespace.
                        while let Some(c) = chars.peek() {
                            if !c.is_whitespace() {
                                break;
                            }
                            chars.next();
                        }
                    }
                    Some(c) => {
                        // leave it unchanged if we don't recognize the escape char
                        processed.push('\\');
                        processed.push(c);
                    }
                    None => panic!("given string ends with an escape character"),
                }
            } else {
                processed.push(c);
            }
        }
        processed
    }

    fn string_content(i: &str) -> IResult<&str, String> {
        let (a, b) = recognize(fold_many0(
            // Either an escaped double quote or anything that's not a double quote.
            // It should try the escaped double quote first.
            alt((tag("\\\""), is_not("\""))),
            || "".to_string(),
            |a, b| a + b,
        ))(i)?;
        let s = process_raw_string(b);
        Ok((a, s))
    }

    pub fn modus_const(i: &str) -> IResult<&str, String> {
        delimited(tag("\""), string_content, cut(tag("\"")))(i)
    }

    /// Parses a substring outside of the expansion part of a format string's content.
    pub fn outside_format_expansion(i: &str) -> IResult<&str, String> {
        fold_many0(
            // We want to parse until we see '$', except if it was preceded with escape char.
            // Here we rely on the ordering of `alt`.
            alt((tag("\\$"), tag("\\"), is_not("\\$"))),
            || "".to_owned(),
            |a, b| a + b,
        )(i)
    }

    fn modus_format_string(i: &str) -> IResult<&str, String> {
        // TODO: check that the token(s) inside "${...}" conform to the variable syntax.
        // Note that if it's escaped, "\${...}", it does not need to conform to the variable syntax.
        delimited(tag("f\""), string_content, cut(tag("\"")))(i)
    }

    pub fn variable_identifier(i: &str) -> IResult<&str, &str> {
        literal_identifier(i)
    }

    pub fn modus_var(i: &str) -> IResult<&str, &str> {
        variable_identifier(i)
    }

    pub fn modus_term(i: &str) -> IResult<&str, ModusTerm> {
        alt((
            map(modus_const, ModusTerm::Constant),
            map(modus_format_string, ModusTerm::FormatString),
            map(modus_var, |s| ModusTerm::UserVariable(s.to_owned())),
        ))(i)
    }

    pub fn modus_clause(i: &str) -> IResult<&str, ModusClause> {
        context("modus_clause", alt((fact, rule)))(i)
    }

    pub fn modusfile(i: &str) -> IResult<&str, Modusfile> {
        map(
            terminated(
                many0(preceded(
                    many0(dockerfile::parser::ignored_line),
                    modus_clause,
                )),
                terminated(many0(dockerfile::parser::ignored_line), eof),
            ),
            Modusfile,
        )(i)
    }
}

#[cfg(test)]
mod tests {
    use super::*;

    #[test]
    fn fact() {
        let l1 = Literal {
            predicate: logic::Predicate("l1".into()),
            args: Vec::new(),
        };
        let c = ModusClause {
            head: l1,
            body: None,
        };
        assert_eq!("l1.", c.to_string());
        assert_eq!(Ok(c), "l1.".parse());
    }

    #[test]
    fn rule() {
        let l1 = Literal {
            predicate: logic::Predicate("l1".into()),
            args: Vec::new(),
        };
        let l2 = Literal {
            predicate: logic::Predicate("l2".into()),
            args: Vec::new(),
        };
        let l3 = Literal {
            predicate: logic::Predicate("l3".into()),
            args: Vec::new(),
        };
        let c = Rule {
            head: l1,
            body: Expression::And(Box::new(l2.into()), Box::new(l3.into())).into(),
        };
        assert_eq!("l1 :- (l2, l3).", c.to_string());
        assert_eq!(Ok(c.clone()), "l1 :- l2, l3.".parse());
        assert_eq!(Ok(c.clone()), "l1 :- l2,\n\tl3.".parse());
    }

    #[test]
    fn rule_with_or() {
        let l1: Literal = "l1".parse().unwrap();
        let l2: Literal = "l2".parse().unwrap();
        let c = Rule {
            head: "foo".parse().unwrap(),
            body: Expression::Or(Box::new(l1.into()), Box::new(l2.into())).into(),
        };

        assert_eq!("foo :- (l1; l2).", c.to_string());
        assert_eq!(Ok(c.clone()), "foo :- l1; l2.".parse());
    }

    #[test]
    fn rule_with_operator() {
        let foo = Literal {
            predicate: logic::Predicate("foo".into()),
            args: Vec::new(),
        };
        let a = Literal {
            predicate: logic::Predicate("a".into()),
            args: Vec::new(),
        };
        let b = Literal {
            predicate: logic::Predicate("b".into()),
            args: Vec::new(),
        };
        let merge = Operator {
            predicate: logic::Predicate("merge".into()),
            args: Vec::new(),
        };
        let r1 = Rule {
            head: foo.clone(),
            body: Expression::OperatorApplication(
                Expression::And(Box::new(a.clone().into()), Box::new(b.into())).into(),
                merge.clone(),
            )
            .into(),
        };
        let r2 = Rule {
            head: foo,
            body: Expression::OperatorApplication(
                Box::new(Expression::Literal(a)),
                merge,
            )
            .into(),
        };
<<<<<<< HEAD

        assert_eq!("foo :- ((a, b))::merge.", r1.to_string());
        assert_eq!(Ok(r1.clone()), "foo :- ((a, b))::merge.".parse());

        assert_eq!("foo :- (a)::merge.", r2.to_string());
        assert_eq!(Ok(r2.clone()), "foo :- ( a )::merge.".parse());
=======
        assert_eq!("foo :- ((a, b))::merge.", r.to_string());
        assert_eq!(Ok(r.clone()), "foo :- ((a, b))::merge.".parse());
        assert_eq!(Ok(r.clone()), "foo :- (a, b)::merge.".parse());
        // assert_eq!(Ok(r.clone()), "foo :- (a, b)::merge().".parse());
        // TODO: either uncomment or remove.
>>>>>>> 98770347
    }

    #[test]
    fn modusclause_to_clause() {
        let foo = Literal {
            predicate: logic::Predicate("foo".into()),
            args: Vec::new(),
        };
        let a = Literal {
            predicate: logic::Predicate("a".into()),
            args: Vec::new(),
        };
        let b = Literal {
            predicate: logic::Predicate("b".into()),
            args: Vec::new(),
        };
        let merge = Operator {
            predicate: logic::Predicate("merge".into()),
            args: Vec::new(),
        };
        let r = Rule {
            head: foo,
            body: Expression::OperatorApplication(
                Expression::And(Box::new(a.into()), Box::new(b.into())).into(),
                merge,
            )
            .into(),
        };
        assert_eq!("foo :- ((a, b))::merge.", r.to_string());

        // Convert to the simpler syntax
        let c: Vec<logic::Clause> = (&r).into();
        assert_eq!(1, c.len());
        assert_eq!("foo :- a, b", c[0].to_string());
    }

    #[test]
    fn modusclause_to_clause_with_or() {
        let foo: Literal = "foo".parse().unwrap();
        let a: Literal = "a".parse().unwrap();
        let b: Literal = "b".parse().unwrap();
        let merge = Operator {
            predicate: logic::Predicate("merge".into()),
            args: Vec::new(),
        };
        let r1 = Rule {
            head: foo.clone(),
            body: Expression::OperatorApplication(
                Expression::Or(Box::new(a.clone().into()), Box::new(b.clone().into())).into(),
                merge,
            )
            .into(),
        };
        let r2 = Rule {
            head: foo.clone(),
            body: Expression::And(
                Box::new(a.clone().into()),
                Box::new(Expression::And(
                    Box::new(b.clone().into()),
                    Box::new(Expression::Or(
                        Box::new(a.clone().into()),
                        Box::new(b.clone().into()),
                    )),
                )),
            )
            .into(),
        };
        assert_eq!("foo :- ((a; b))::merge.", r1.to_string());
        assert_eq!("foo :- (a, (b, (a; b))).", r2.to_string());

        let c1: Vec<logic::Clause> = (&r1).into();
        assert_eq!(2, c1.len());
        assert_eq!("foo :- a", c1[0].to_string());
        assert_eq!("foo :- b", c1[1].to_string());

        let c2: Vec<logic::Clause> = (&r2).into();
        assert_eq!(2, c2.len());
        assert_eq!("foo :- a, b, a", c2[0].to_string());
        assert_eq!("foo :- a, b, b", c2[1].to_string());
    }

    #[test]
    fn modus_constant() {
        // Could use https://crates.io/crates/test_case if this pattern occurs often
        let inp1 = r#""Hello\nWorld""#;
        let inp2 = r#""Tabs\tare\tbetter\tthan\tspaces""#;
        let inp3 = r#""Testing \
                       multiline.""#;
        let (_, s1) = parser::modus_const(inp1).unwrap();
        let (_, s2) = parser::modus_const(inp2).unwrap();
        let (_, s3) = parser::modus_const(inp3).unwrap();

        assert_eq!(s1, "Hello\nWorld");
        assert_eq!(s2, "Tabs\tare\tbetter\tthan\tspaces");
        assert_eq!(s3, "Testing multiline.");
    }

    #[test]
    fn modus_expression() {
        let a: Literal = "a".parse().unwrap();
        let b: Literal = "b".parse().unwrap();
        let c: Literal = "c".parse().unwrap();
        let d: Literal = "d".parse().unwrap();

        let e1 = Expression::And(Expression::Literal(a).into(), Expression::Literal(b).into());
        let e2 = Expression::And(Expression::Literal(c).into(), Expression::Literal(d).into());

        let expr = Expression::Or(e1.into(), e2.into());

        let expr_str = "((a, b); (c, d))";
        assert_eq!(expr_str, expr.to_string());
        let rule = format!("foo :- {}.", expr_str);
        assert_eq!(Ok(Some(expr)), rule.parse().map(|r: ModusClause| r.body));
    }

    #[test]
    fn multiple_clause_with_different_ops() {
        let foo = Literal {
            predicate: logic::Predicate("foo".into()),
            args: vec![ModusTerm::UserVariable("x".to_owned())],
        };
        let bar = Literal {
            predicate: logic::Predicate("bar".into()),
            args: Vec::new(),
        };
        let baz = Literal {
            predicate: logic::Predicate("baz".into()),
            args: Vec::new(),
        };
        let a = Rule {
            head: logic::Literal {
                predicate: logic::Predicate("a".to_owned()),
                args: vec![],
            },
            body: Some(Expression::And(
                Box::new(Expression::OperatorApplication(
                    Box::new(Expression::And(Box::new(foo.into()), Box::new(bar.into()))),
                    Operator {
                        predicate: logic::Predicate("setenv".into()),
                        args: vec![
                            ModusTerm::Constant("a".to_owned()),
                            ModusTerm::Constant("foobar".to_owned()),
                        ],
                    },
                )),
                Box::new(Expression::OperatorApplication(
                    Box::new(baz.into()),
                    Operator {
                        predicate: logic::Predicate("setenv".into()),
                        args: vec![
                            ModusTerm::Constant("a".to_owned()),
                            ModusTerm::Constant("baz".to_owned()),
                        ],
                    },
                )),
            )),
        };
        // assert_eq!(&a, &(r#"a:-(foo(x),bar)::setenv("a","foobar"), baz::setenv("a" "baz")."#.parse().unwrap()));
        // assert_eq!(&a, &(r#"a:-(foo(x),bar)::setenv("a","foobar"), baz()::setenv("a" "baz")."#.parse().unwrap()));
        assert_eq!(
            &a,
            &(r#"a:-(foo(x),bar)::setenv("a","foobar"), (baz)::setenv("a", "baz")."#
                .parse()
                .unwrap())
        );
        // assert_eq!(
        //     &a,
        //     &(r#"a:-(foo(x),bar)::setenv("a","foobar"), (baz())::setenv("a" "baz")."#
        //         .parse()
        //         .unwrap())
        // );
        // assert_eq!(&a, &(r#"a:-(foo(x),bar)::setenv("a","foobar"), baz::setenv("a" "baz")."#.parse().unwrap()));
    }
}<|MERGE_RESOLUTION|>--- conflicted
+++ resolved
@@ -20,12 +20,9 @@
 use nom::error::convert_error;
 use std::fmt;
 use std::str;
-use std::sync::atomic::AtomicUsize;
 
 use crate::dockerfile;
 use crate::logic;
-use crate::logic::IRTerm;
-use crate::logic::Predicate;
 
 #[derive(Clone, PartialEq, Debug)]
 pub enum Expression {
@@ -48,7 +45,6 @@
     pub body: Option<Expression>,
 }
 
-<<<<<<< HEAD
 #[derive(Clone, PartialEq, Eq, Hash, Debug)]
 pub enum ModusTerm {
     Constant(String),
@@ -94,93 +90,6 @@
                     .collect::<Vec<String>>()
                     .join(", ")
             ),
-=======
-static OPERATOR_PAIR_ID: AtomicUsize = AtomicUsize::new(0);
-
-impl From<&crate::modusfile::ModusClause> for Vec<logic::Clause> {
-    /// Convert a ModusClause into one supported by the IR.
-    /// It converts logical or/; into multiple rules, which should be equivalent.
-    fn from(modus_clause: &crate::modusfile::ModusClause) -> Self {
-        let mut clauses: Vec<logic::Clause> = Vec::new();
-
-        // REVIEW: lots of cloning going on below, double check if this is necessary.
-        match &modus_clause.body {
-            Some(Expression::Literal(l)) => clauses.push(logic::Clause {
-                head: modus_clause.head.clone(),
-                body: vec![l.clone()],
-            }),
-            // ignores operators for now
-            Some(Expression::OperatorApplication(expr, op)) => clauses.extend(
-                Self::from(&ModusClause {
-                    head: modus_clause.head.clone(),
-                    body: Some(*expr.clone()),
-                })
-                .into_iter()
-                .map(|c| {
-                    let mut body = Vec::with_capacity(c.body.len() + 2);
-                    let mut op_args = Vec::with_capacity(op.args.len() + 1);
-                    let id = OPERATOR_PAIR_ID.fetch_add(1, std::sync::atomic::Ordering::SeqCst);
-                    op_args.push(IRTerm::Constant(id.to_string()));
-                    op_args.extend_from_slice(&op.args);
-                    body.push(logic::Literal {
-                        predicate: Predicate(format!("_operator_{}_begin", &op.predicate.0)),
-                        args: op_args.clone(),
-                    });
-                    body.extend_from_slice(&c.body);
-                    body.push(logic::Literal {
-                        predicate: Predicate(format!("_operator_{}_end", &op.predicate.0)),
-                        args: op_args,
-                    });
-                    logic::Clause {
-                        head: c.head.clone(),
-                        body,
-                    }
-                }),
-            ),
-            Some(Expression::And(expr1, expr2)) => {
-                let c1 = Self::from(&ModusClause {
-                    head: modus_clause.head.clone(),
-                    body: Some(*expr1.clone()),
-                });
-                let c2 = Self::from(&ModusClause {
-                    head: modus_clause.head.clone(),
-                    body: Some(*expr2.clone()),
-                });
-
-                // If we have the possible rules for left and right sub expressions,
-                // consider the cartesian product of them.
-                for clause1 in &c1 {
-                    for clause2 in &c2 {
-                        clauses.push(logic::Clause {
-                            head: clause1.head.clone(),
-                            body: clause1
-                                .body
-                                .clone()
-                                .into_iter()
-                                .chain(clause2.body.clone().into_iter())
-                                .collect(),
-                        })
-                    }
-                }
-            }
-            Some(Expression::Or(expr1, expr2)) => {
-                let c1 = Self::from(&ModusClause {
-                    head: modus_clause.head.clone(),
-                    body: Some(*expr1.clone()),
-                });
-                let c2 = Self::from(&ModusClause {
-                    head: modus_clause.head.clone(),
-                    body: Some(*expr2.clone()),
-                });
-
-                clauses.extend(c1);
-                clauses.extend(c2);
-            }
-            None => clauses.push(logic::Clause {
-                head: modus_clause.head.clone(),
-                body: Vec::new(),
-            }),
->>>>>>> 98770347
         }
     }
 }
@@ -587,24 +496,18 @@
             )
             .into(),
         };
-<<<<<<< HEAD
 
         assert_eq!("foo :- ((a, b))::merge.", r1.to_string());
         assert_eq!(Ok(r1.clone()), "foo :- ((a, b))::merge.".parse());
+        assert_eq!(Ok(r1.clone()), "foo :- (a, b)::merge.".parse());
 
         assert_eq!("foo :- (a)::merge.", r2.to_string());
         assert_eq!(Ok(r2.clone()), "foo :- ( a )::merge.".parse());
-=======
-        assert_eq!("foo :- ((a, b))::merge.", r.to_string());
-        assert_eq!(Ok(r.clone()), "foo :- ((a, b))::merge.".parse());
-        assert_eq!(Ok(r.clone()), "foo :- (a, b)::merge.".parse());
-        // assert_eq!(Ok(r.clone()), "foo :- (a, b)::merge().".parse());
-        // TODO: either uncomment or remove.
->>>>>>> 98770347
     }
 
     #[test]
     fn modusclause_to_clause() {
+        crate::translate::reset_operator_pair_id();
         let foo = Literal {
             predicate: logic::Predicate("foo".into()),
             args: Vec::new(),
@@ -634,11 +537,12 @@
         // Convert to the simpler syntax
         let c: Vec<logic::Clause> = (&r).into();
         assert_eq!(1, c.len());
-        assert_eq!("foo :- a, b", c[0].to_string());
+        assert_eq!(r#"foo :- _operator_merge_begin("0"), a, b, _operator_merge_end("0")"#, c[0].to_string());
     }
 
     #[test]
     fn modusclause_to_clause_with_or() {
+        crate::translate::reset_operator_pair_id();
         let foo: Literal = "foo".parse().unwrap();
         let a: Literal = "a".parse().unwrap();
         let b: Literal = "b".parse().unwrap();
@@ -673,8 +577,8 @@
 
         let c1: Vec<logic::Clause> = (&r1).into();
         assert_eq!(2, c1.len());
-        assert_eq!("foo :- a", c1[0].to_string());
-        assert_eq!("foo :- b", c1[1].to_string());
+        assert_eq!(r#"foo :- _operator_merge_begin("0"), a, _operator_merge_end("0")"#, c1[0].to_string());
+        assert_eq!(r#"foo :- _operator_merge_begin("1"), b, _operator_merge_end("1")"#, c1[1].to_string());
 
         let c2: Vec<logic::Clause> = (&r2).into();
         assert_eq!(2, c2.len());
