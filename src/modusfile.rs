--- conflicted
+++ resolved
@@ -637,7 +637,6 @@
     }
 
     #[test]
-<<<<<<< HEAD
     fn modus_unification() {
         let inp = "foo(X, Y) :- X = Y.";
 
@@ -646,7 +645,9 @@
             Ok(Some(Expression::Literal(expected_lit))),
             inp.parse().map(|r: ModusClause| r.body)
         )
-=======
+    }
+
+    #[test]
     fn multiple_clause_with_different_ops() {
         let foo = Literal {
             predicate: logic::Predicate("foo".into()),
@@ -703,6 +704,5 @@
         //         .unwrap())
         // );
         // assert_eq!(&a, &(r#"a:-(foo(x),bar)::setenv("a","foobar"), baz::setenv("a" "baz")."#.parse().unwrap()));
->>>>>>> 7771700c
     }
 }