--- conflicted
+++ resolved
@@ -15,11 +15,7 @@
 // You should have received a copy of the GNU General Public License
 // along with Modus.  If not, see <https://www.gnu.org/licenses/>.
 
-<<<<<<< HEAD
-use crate::logic::{Literal, Term};
-=======
-use crate::logic::{IRTerm, Literal, Predicate};
->>>>>>> b51d8a64
+use crate::logic::{Clause, IRTerm, Literal, Predicate};
 
 pub trait BuiltinPredicate {
     fn name(&self) -> &'static str;
@@ -51,171 +47,77 @@
     fn apply(&self, lit: &Literal) -> Option<Literal>;
 }
 
-trait MaybeStringConst {
-    fn as_str_const(&self) -> Option<String>;
-}
-
-impl MaybeStringConst for IRTerm {
-    fn as_str_const(&self) -> Option<String> {
-        match &self {
-<<<<<<< HEAD
-            // FIXME: ugly hack, the Display impl of Constant adds a quote.
-            // Remove this once we stabilize C and V
-            Term::Constant(c) => {
-                let c = c.to_string();
-                Some(
-                    c.strip_prefix("\"")
-                        .unwrap_or(&c)
-                        .strip_suffix("\"")
-                        .unwrap_or(&c)
-                        .to_string(),
-                )
-            }
-            Term::Atom(a) => Some(a.0.clone()),
-=======
-            IRTerm::Constant(c) => Some(c.to_string()),
->>>>>>> b51d8a64
-            _ => None,
-        }
-    }
-}
-
-<<<<<<< HEAD
 mod string_concat {
-    use super::{BuiltinPredicate, MaybeStringConst};
-    use crate::logic::{Atom, Literal, Term};
-
-    fn string_concat_result<C: From<String>, V>(
-        a: String,
-        b: String,
-        c: String,
-    ) -> Option<Literal<C, V>> {
+    use super::BuiltinPredicate;
+    use crate::logic::{IRTerm, Literal, Predicate};
+
+    fn string_concat_result(a: &str, b: &str, c: &str) -> Option<Literal> {
         Some(Literal {
-            atom: Atom("string_concat".to_owned()),
+            atom: Predicate("string_concat".to_owned()),
             args: vec![
-                Term::Constant(C::from(a)),
-                Term::Constant(C::from(b)),
-                Term::Constant(C::from(c)),
+                IRTerm::Constant(a.to_owned()),
+                IRTerm::Constant(b.to_owned()),
+                IRTerm::Constant(c.to_owned()),
             ],
         })
-=======
-fn string_concat_result(a: String, b: String, c: String) -> Option<Literal> {
-    Some(Literal {
-        atom: Predicate("string_concat".to_owned()),
-        args: vec![
-            IRTerm::Constant(a),
-            IRTerm::Constant(b),
-            IRTerm::Constant(c),
-        ],
-    })
-}
-
-pub struct StringConcat1;
-impl BuiltinPredicate for StringConcat1 {
-    fn name(&self) -> &'static str {
-        "string_concat"
->>>>>>> b51d8a64
     }
 
     pub struct StringConcat1;
-    impl<C: ToString + From<String>, V> BuiltinPredicate<C, V> for StringConcat1 {
+    impl BuiltinPredicate for StringConcat1 {
         fn name(&self) -> &'static str {
             "string_concat"
         }
 
-<<<<<<< HEAD
         fn arg_groundness(&self) -> &'static [bool] {
             &[false, false, true]
         }
 
-        fn apply(&self, lit: &Literal<C, V>) -> Option<Literal<C, V>> {
-            let a = lit.args[0].as_str_const()?;
-            let b = lit.args[1].as_str_const()?;
-            let c = a.clone() + &b;
-            string_concat_result(a, b, c)
-        }
-=======
-    fn apply(&self, lit: &Literal) -> Option<Literal> {
-        let a = lit.args[0].as_str_const()?;
-        let b = lit.args[1].as_str_const()?;
-        let c = a.clone() + &b;
-        string_concat_result(a, b, c)
-    }
-}
-
-pub struct StringConcat2;
-impl BuiltinPredicate for StringConcat2 {
-    fn name(&self) -> &'static str {
-        "string_concat"
->>>>>>> b51d8a64
+        fn apply(&self, lit: &Literal) -> Option<Literal> {
+            let a = lit.args[0].as_constant()?;
+            let b = lit.args[1].as_constant()?;
+            let c = a.to_owned() + b;
+            string_concat_result(a, b, &c)
+        }
     }
 
     pub struct StringConcat2;
-    impl<C: ToString + From<String>, V> BuiltinPredicate<C, V> for StringConcat2 {
+    impl BuiltinPredicate for StringConcat2 {
         fn name(&self) -> &'static str {
             "string_concat"
         }
 
-<<<<<<< HEAD
         fn arg_groundness(&self) -> &'static [bool] {
             &[true, false, false]
-=======
-    fn apply(&self, lit: &Literal) -> Option<Literal> {
-        let b = lit.args[1].as_str_const()?;
-        let c = lit.args[2].as_str_const()?;
-        if let Some(a) = c.strip_suffix(&b) {
-            string_concat_result(a.to_string(), b, c)
-        } else {
-            None
->>>>>>> b51d8a64
-        }
-
-<<<<<<< HEAD
-        fn apply(&self, lit: &Literal<C, V>) -> Option<Literal<C, V>> {
-            let b = lit.args[1].as_str_const()?;
-            let c = lit.args[2].as_str_const()?;
+        }
+        fn apply(&self, lit: &Literal) -> Option<Literal> {
+            let b = lit.args[1].as_constant()?;
+            let c = lit.args[2].as_constant()?;
             if let Some(a) = c.strip_suffix(&b) {
-                string_concat_result(a.to_string(), b, c)
+                string_concat_result(a, b, c)
             } else {
                 None
             }
         }
-=======
-pub struct StringConcat3;
-impl BuiltinPredicate for StringConcat3 {
-    fn name(&self) -> &'static str {
-        "string_concat"
->>>>>>> b51d8a64
     }
 
     pub struct StringConcat3;
-    impl<C: ToString + From<String>, V> BuiltinPredicate<C, V> for StringConcat3 {
+    impl BuiltinPredicate for StringConcat3 {
         fn name(&self) -> &'static str {
             "string_concat"
         }
 
-<<<<<<< HEAD
         fn arg_groundness(&self) -> &'static [bool] {
             &[false, true, false]
         }
 
-        fn apply(&self, lit: &Literal<C, V>) -> Option<Literal<C, V>> {
-            let a = lit.args[0].as_str_const()?;
-            let c = lit.args[2].as_str_const()?;
+        fn apply(&self, lit: &Literal) -> Option<Literal> {
+            let a = lit.args[0].as_constant()?;
+            let c = lit.args[2].as_constant()?;
             if let Some(b) = c.strip_prefix(&a) {
-                string_concat_result(a, b.to_string(), c)
+                string_concat_result(a, b, c)
             } else {
                 None
             }
-=======
-    fn apply(&self, lit: &Literal) -> Option<Literal> {
-        let a = lit.args[0].as_str_const()?;
-        let c = lit.args[2].as_str_const()?;
-        if let Some(b) = c.strip_prefix(&a) {
-            string_concat_result(a, b.to_string(), c)
-        } else {
-            None
->>>>>>> b51d8a64
         }
     }
 }
@@ -300,14 +202,15 @@
 
 #[cfg(test)]
 mod test {
+    use crate::logic::IRTerm;
+
     #[test]
     pub fn test_select() {
-        use crate::logic::toy::{Clause, Literal, Term, Variable};
-        use crate::logic::Atom;
+        use crate::logic::{Literal, Predicate};
 
         let lit = Literal {
-            atom: Atom("run".to_owned()),
-            args: vec![Term::Constant(Atom("hello".to_owned()))],
+            atom: Predicate("run".to_owned()),
+            args: vec![IRTerm::Constant("hello".to_owned())],
         };
         let b = super::select_builtin(&lit);
         assert!(b.is_some());
@@ -316,11 +219,11 @@
         assert_eq!(b.apply(&lit), Some(lit));
 
         let lit = Literal {
-            atom: Atom("string_concat".to_owned()),
+            atom: Predicate("string_concat".to_owned()),
             args: vec![
-                Term::Constant(Atom("hello".to_owned())),
-                Term::Constant(Atom("world".to_owned())),
-                Term::Variable("X".to_owned()),
+                IRTerm::Constant("hello".to_owned()),
+                IRTerm::Constant("world".to_owned()),
+                IRTerm::UserVariable("X".to_owned()),
             ],
         };
         let b = super::select_builtin(&lit);
@@ -330,18 +233,18 @@
         assert_eq!(
             b.apply(&lit),
             Some(Literal {
-                atom: Atom("string_concat".to_owned()),
+                atom: Predicate("string_concat".to_owned()),
                 args: vec![
-                    Term::Constant(Atom("hello".to_owned())),
-                    Term::Constant(Atom("world".to_owned())),
-                    Term::Constant(Atom("helloworld".to_owned())),
+                    IRTerm::Constant("hello".to_owned()),
+                    IRTerm::Constant("world".to_owned()),
+                    IRTerm::Constant("helloworld".to_owned()),
                 ]
             })
         );
 
         let lit = Literal {
-            atom: Atom("xxx".to_owned()),
-            args: vec![Term::Constant(Atom("hello".to_owned()))],
+            atom: Predicate("xxx".to_owned()),
+            args: vec![IRTerm::Constant("hello".to_owned())],
         };
         let b = super::select_builtin(&lit);
         assert!(b.is_none());
@@ -349,28 +252,26 @@
 
     #[test]
     pub fn test_from_run() {
-        use crate::logic::Atom;
-        use crate::modusfile::{Constant as C, Literal, Term, Variable as V};
-        type Clause = crate::logic::Clause<C, V>;
+        use crate::logic::{Clause, Literal, Predicate};
 
         let rules = vec![Clause {
             head: Literal {
-                atom: Atom("a".to_owned()),
+                atom: Predicate("a".to_owned()),
                 args: vec![],
             },
             body: vec![
                 Literal {
-                    atom: Atom("from".to_owned()),
-                    args: vec![Term::Constant(C::String("ubuntu".to_owned()))],
+                    atom: Predicate("from".to_owned()),
+                    args: vec![IRTerm::Constant("ubuntu".to_owned())],
                 },
                 Literal {
-                    atom: Atom("run".to_owned()),
-                    args: vec![Term::Constant(C::String("rm -rf /".to_owned()))],
+                    atom: Predicate("run".to_owned()),
+                    args: vec![IRTerm::Constant("rm -rf /".to_owned())],
                 },
             ],
         }];
         let goals = vec![Literal {
-            atom: Atom("a".to_owned()),
+            atom: Predicate("a".to_owned()),
             args: vec![],
         }];
         let tree = crate::sld::sld(&rules, &goals, 100).unwrap();
