// Copyright 2021 Sergey Mechtaev

// This file is part of Modus.

// Modus is free software: you can redistribute it and/or modify
// it under the terms of the GNU General Public License as published by
// the Free Software Foundation, either version 3 of the License, or
// (at your option) any later version.

// Modus is distributed in the hope that it will be useful,
// but WITHOUT ANY WARRANTY; without even the implied warranty of
// MERCHANTABILITY or FITNESS FOR A PARTICULAR PURPOSE.  See the
// GNU General Public License for more details.

// You should have received a copy of the GNU General Public License
// along with Modus.  If not, see <https://www.gnu.org/licenses/>.

use crate::{
    analysis::Kind,
    logic::{Clause, IRTerm, Literal, Predicate},
};

#[derive(Debug, Clone, Copy, PartialEq, Eq, Hash)]
pub enum SelectBuiltinResult {
    Match,
    GroundnessMismatch,
    NoMatch,
}

impl SelectBuiltinResult {
    pub fn is_match(&self) -> bool {
        match self {
            SelectBuiltinResult::Match => true,
            _ => false,
        }
    }
}

pub trait BuiltinPredicate {
    fn name(&self) -> &'static str;

    /// The kind of this predicate or operator.
    /// Should match https://github.com/modus-continens/docs/blob/main/src/library/README.md
    fn kind(&self) -> Kind;

    /// Return if the argument is allowed to be ungrounded. This means that a "false" here will force a constant.
    fn arg_groundness(&self) -> &'static [bool];

    fn select(&self, lit: &Literal) -> SelectBuiltinResult {
        let Literal {
            ref predicate,
            ref args,
            ..
        } = lit;
        if &predicate.0 != self.name() {
            return SelectBuiltinResult::NoMatch;
        }
        if args.len() == self.arg_groundness().len()
            && args
                .iter()
                .zip(self.arg_groundness().into_iter())
                .all(|pair| matches!(pair, (_, true) | (IRTerm::Constant(_), false)))
        {
            SelectBuiltinResult::Match
        } else {
            SelectBuiltinResult::GroundnessMismatch
        }
    }

    /// Return a new literal specifically constructed to unify with the input
    /// literal. The returned literal will essentially be used as the head of a
    /// new "hidden" rule, which will hopefully unify with the input literal.
    /// The rule will contain no body literals.
    ///
    /// For example, the implementation of run should simply return the input
    /// literal, after checking that it only contains a constant. (Returning any
    /// unresolved variables can make the actual generation of build
    /// instructions impossible)
    ///
    /// Renaming will not be done on this literal, so if variables are needed
    /// they must all be either auxillary or some existing variables from the
    /// input.
    fn apply(&self, lit: &Literal) -> Option<Literal>;
}

mod string_concat {
    use super::BuiltinPredicate;
    use crate::logic::{IRTerm, Literal, Predicate, SpannedPosition};

    fn string_concat_result(
        a: &str,
        b: &str,
        c: &str,
        pos: &Option<SpannedPosition>,
    ) -> Option<Literal> {
        Some(Literal {
            positive: true,
            position: pos.clone(),
            predicate: Predicate("string_concat".to_owned()),
            args: vec![
                IRTerm::Constant(a.to_owned()),
                IRTerm::Constant(b.to_owned()),
                IRTerm::Constant(c.to_owned()),
            ],
        })
    }

    pub struct StringConcat1;
    impl BuiltinPredicate for StringConcat1 {
        fn name(&self) -> &'static str {
            "string_concat"
        }

        fn kind(&self) -> crate::analysis::Kind {
            crate::analysis::Kind::Logic
        }

        fn arg_groundness(&self) -> &'static [bool] {
            &[false, false, true]
        }

        fn apply(&self, lit: &Literal) -> Option<Literal> {
            let a = lit.args[0].as_constant()?;
            let b = lit.args[1].as_constant()?;
            let c = a.to_owned() + b;
            string_concat_result(a, b, &c, &lit.position)
        }
    }

    pub struct StringConcat2;
    impl BuiltinPredicate for StringConcat2 {
        fn name(&self) -> &'static str {
            "string_concat"
        }

        fn kind(&self) -> crate::analysis::Kind {
            crate::analysis::Kind::Logic
        }

        fn arg_groundness(&self) -> &'static [bool] {
            &[true, false, false]
        }

        fn apply(&self, lit: &Literal) -> Option<Literal> {
            let b = lit.args[1].as_constant()?;
            let c = lit.args[2].as_constant()?;
            if let Some(a) = c.strip_suffix(&b) {
                string_concat_result(a, b, c, &lit.position)
            } else {
                None
            }
        }
    }

    pub struct StringConcat3;
    impl BuiltinPredicate for StringConcat3 {
        fn name(&self) -> &'static str {
            "string_concat"
        }

        fn kind(&self) -> crate::analysis::Kind {
            crate::analysis::Kind::Logic
        }

        fn arg_groundness(&self) -> &'static [bool] {
            &[false, true, false]
        }

        fn apply(&self, lit: &Literal) -> Option<Literal> {
            let a = lit.args[0].as_constant()?;
            let c = lit.args[2].as_constant()?;
            if let Some(b) = c.strip_prefix(&a) {
                string_concat_result(a, b, c, &lit.position)
            } else {
                None
            }
        }
    }
}

mod equality {
    use crate::logic::{IRTerm, Literal, Predicate};

    use super::BuiltinPredicate;

    pub struct StringEq1;
    impl BuiltinPredicate for StringEq1 {
        fn name(&self) -> &'static str {
            "string_eq"
        }

        fn kind(&self) -> crate::analysis::Kind {
            crate::analysis::Kind::Logic
        }

        fn arg_groundness(&self) -> &'static [bool] {
            &[false, true]
        }

        fn apply(&self, lit: &crate::logic::Literal) -> Option<crate::logic::Literal> {
            let a = lit.args[0].as_constant()?;
            Some(Literal {
                positive: true,
                position: lit.position.clone(),
                predicate: Predicate("string_eq".to_owned()),
                args: vec![
                    IRTerm::Constant(a.to_owned()),
                    IRTerm::Constant(a.to_owned()),
                ],
            })
        }
    }

    pub struct StringEq2;
    impl BuiltinPredicate for StringEq2 {
        fn name(&self) -> &'static str {
            "string_eq"
        }

        fn kind(&self) -> crate::analysis::Kind {
            crate::analysis::Kind::Logic
        }

        fn arg_groundness(&self) -> &'static [bool] {
            &[true, false]
        }

        fn apply(&self, lit: &crate::logic::Literal) -> Option<crate::logic::Literal> {
            let b = lit.args[1].as_constant()?;
            Some(Literal {
                positive: true,
                position: lit.position.clone(),
                predicate: Predicate("string_eq".to_owned()),
                args: vec![
                    IRTerm::Constant(b.to_owned()),
                    IRTerm::Constant(b.to_owned()),
                ],
            })
        }
    }
}

mod number {
    use super::BuiltinPredicate;

    macro_rules! define_number_comparison {
        ($name:ident, $cond:expr) => {
            #[allow(non_camel_case_types)]
            pub struct $name;
            impl BuiltinPredicate for $name {
                fn name(&self) -> &'static str {
                    stringify!($name)
                }

                fn kind(&self) -> crate::analysis::Kind {
                    crate::analysis::Kind::Logic
                }

                fn arg_groundness(&self) -> &'static [bool] {
                    &[false, false]
                }

                /// Parses and checks that arg1 > arg2.
                fn apply(&self, lit: &crate::logic::Literal) -> Option<crate::logic::Literal> {
                    let a: f64 = lit.args[0].as_constant().and_then(|s| s.parse().ok())?;
                    let b: f64 = lit.args[1].as_constant().and_then(|s| s.parse().ok())?;
                    if $cond(a, b) {
                        Some(lit.clone())
                    } else {
                        None
                    }
                }
            }
        };
    }

    define_number_comparison!(number_eq, |a, b| a == b);
    define_number_comparison!(number_gt, |a, b| a > b);
    define_number_comparison!(number_lt, |a, b| a < b);
    define_number_comparison!(number_geq, |a, b| a >= b);
    define_number_comparison!(number_leq, |a, b| a <= b);
}

macro_rules! intrinsic_predicate {
    ($name:ident, $kind:expr, $($arg_groundness:expr),*) => {
        #[allow(non_camel_case_types)]
        pub struct $name;
        impl BuiltinPredicate for $name {
            fn name(&self) -> &'static str {
                stringify!($name)
            }

            fn kind(&self) -> Kind {
                $kind
            }

            fn arg_groundness(&self) -> &'static [bool] {
                &[$($arg_groundness),*]
            }

            fn apply(&self, lit: &Literal) -> Option<Literal> {
                Some(lit.clone())
            }
        }
    };
}

intrinsic_predicate!(run, crate::analysis::Kind::Layer, false);
intrinsic_predicate!(from, crate::analysis::Kind::Image, false);
intrinsic_predicate!(
    _operator_copy_begin,
    crate::analysis::Kind::Image,
    false,
    false,
    false
);
intrinsic_predicate!(
    _operator_copy_end,
    crate::analysis::Kind::Image,
    false,
    false,
    false
);
intrinsic_predicate!(
    _operator_in_workdir_begin,
    crate::analysis::Kind::Layer,
    false,
    false
);
intrinsic_predicate!(
    _operator_in_workdir_end,
    crate::analysis::Kind::Layer,
    false,
    false
);
intrinsic_predicate!(
    _operator_set_workdir_begin,
    crate::analysis::Kind::Image,
    false,
    false
);
intrinsic_predicate!(
    _operator_set_workdir_end,
    crate::analysis::Kind::Image,
    false,
    false
);
intrinsic_predicate!(
    _operator_set_entrypoint_begin,
    crate::analysis::Kind::Image,
    false,
    false
);
intrinsic_predicate!(
    _operator_set_entrypoint_end,
    crate::analysis::Kind::Image,
    false,
    false
);
intrinsic_predicate!(
    _operator_set_env_begin,
    crate::analysis::Kind::Image,
    false,
    false,
    false
);
intrinsic_predicate!(
    _operator_set_env_end,
    crate::analysis::Kind::Image,
    false,
    false,
    false
);
intrinsic_predicate!(
    _operator_in_env_begin,
    crate::analysis::Kind::Layer,
    false,
    false,
    false
);
intrinsic_predicate!(
    _operator_in_env_end,
    crate::analysis::Kind::Layer,
    false,
    false,
    false
);
intrinsic_predicate!(
    _operator_append_path_begin,
    crate::analysis::Kind::Image,
    false,
    false
);
intrinsic_predicate!(
    _operator_append_path_end,
    crate::analysis::Kind::Image,
    false,
    false
);
intrinsic_predicate!(copy, crate::analysis::Kind::Layer, false, false);
intrinsic_predicate!(_operator_merge_begin, crate::analysis::Kind::Layer, false);
intrinsic_predicate!(_operator_merge_end, crate::analysis::Kind::Layer, false);

/// Convenience macro that returns Some(b) for the first b that can be selected.
macro_rules! select_builtins {
    ( $lit:expr, $( $x:expr ),+, ) => {{
        let mut has_ground_mismatch = false;
        $(
            match $x.select($lit) {
                SelectBuiltinResult::Match => return (SelectBuiltinResult::Match, Some(&$x)),
                SelectBuiltinResult::GroundnessMismatch => {
                    has_ground_mismatch = true;
                },
                _ => {}
            }
        );+
        if has_ground_mismatch {
            return (SelectBuiltinResult::GroundnessMismatch, None);
        } else {
            return (SelectBuiltinResult::NoMatch, None);
        }
    }};
}

pub fn select_builtin<'a>(
    lit: &Literal,
) -> (SelectBuiltinResult, Option<&'a dyn BuiltinPredicate>) {
    select_builtins!(
        lit,
        string_concat::StringConcat1,
        string_concat::StringConcat2,
        string_concat::StringConcat3,
        run,
        from,
        _operator_copy_begin,
        _operator_copy_end,
        _operator_in_workdir_begin,
        _operator_in_workdir_end,
        _operator_set_workdir_begin,
        _operator_set_workdir_end,
        _operator_set_entrypoint_begin,
        _operator_set_entrypoint_end,
        _operator_set_env_begin,
        _operator_set_env_end,
        _operator_in_env_begin,
        _operator_in_env_end,
        _operator_append_path_begin,
        _operator_append_path_end,
        copy,
        equality::StringEq1,
        equality::StringEq2,
        _operator_merge_begin,
        _operator_merge_end,
        number::number_eq,
        number::number_gt,
        number::number_lt,
        number::number_geq,
        number::number_leq,
    )
}

#[cfg(test)]
mod test {
    use crate::{analysis::Kind, builtin::SelectBuiltinResult, logic::IRTerm};

    #[test]
    pub fn test_select() {
        use crate::logic::{Literal, Predicate};

        let lit = Literal {
            positive: true,
            position: None,
            predicate: Predicate("run".to_owned()),
            args: vec![IRTerm::Constant("hello".to_owned())],
        };
        let b = super::select_builtin(&lit);
        assert!(b.0.is_match());
        let b = b.1.unwrap();
        assert_eq!(b.name(), "run");
        assert_eq!(b.kind(), Kind::Layer);
        assert_eq!(b.apply(&lit), Some(lit));

        let lit = Literal {
            positive: true,
            position: None,
            predicate: Predicate("string_concat".to_owned()),
            args: vec![
                IRTerm::Constant("hello".to_owned()),
                IRTerm::Constant("world".to_owned()),
                IRTerm::UserVariable("X".to_owned()),
            ],
        };
        let b = super::select_builtin(&lit);
        assert!(b.0.is_match());
        let b = b.1.unwrap();
        assert_eq!(b.name(), "string_concat");
        assert_eq!(b.kind(), Kind::Logic);
        assert_eq!(
            b.apply(&lit),
            Some(Literal {
                positive: true,
                position: None,
                predicate: Predicate("string_concat".to_owned()),
                args: vec![
                    IRTerm::Constant("hello".to_owned()),
                    IRTerm::Constant("world".to_owned()),
                    IRTerm::Constant("helloworld".to_owned()),
                ]
            })
        );

        let lit = Literal {
            positive: true,
            position: None,
            predicate: Predicate("xxx".to_owned()),
            args: vec![IRTerm::Constant("hello".to_owned())],
        };
        let b = super::select_builtin(&lit);
        assert_eq!(b.0, SelectBuiltinResult::NoMatch);
    }

    #[test]
    pub fn test_from_run() {
        use crate::logic::{Clause, Literal, Predicate};

        let rules = vec![Clause {
            head: Literal {
                positive: true,
                position: None,
                predicate: Predicate("a".to_owned()),
                args: vec![],
            },
            body: vec![
                Literal {
                    positive: true,
                    position: None,
                    predicate: Predicate("from".to_owned()),
                    args: vec![IRTerm::Constant("ubuntu".to_owned())],
                },
                Literal {
                    positive: true,
                    position: None,
                    predicate: Predicate("run".to_owned()),
                    args: vec![IRTerm::Constant("rm -rf /".to_owned())],
                },
            ],
        }];
        let goals = vec![Literal {
            positive: true,
            position: None,
            predicate: Predicate("a".to_owned()),
            args: vec![],
        }];
        let tree = crate::sld::sld(&rules, &goals, 100, true).tree;
        let solutions = crate::sld::solutions(&tree);
        assert_eq!(solutions.len(), 1);
        assert!(solutions.contains(&goals));
        let proof = crate::sld::proofs(&tree, &rules, &goals);
        assert_eq!(proof.len(), 1);
    }

    #[test]
    pub fn test_number_compare() {
        use crate::logic::{Literal, Predicate};

<<<<<<< HEAD
        let lit = Literal {
            positive: true,
            position: None,
            predicate: Predicate("number_gt".to_owned()),
            args: vec![
                IRTerm::Constant("42.0".to_owned()),
                IRTerm::Constant("-273.15".to_owned()),
            ],
        };
        let b = super::select_builtin(&lit);
        assert!(b.0.is_match());
        let b = b.1.unwrap();
        assert_eq!(b.name(), "number_gt");
        assert_eq!(b.kind(), Kind::Logic);
        assert_eq!(b.apply(&lit), Some(lit));
    }

    #[test]
    pub fn test_number_geq() {
        use crate::logic::{Literal, Predicate};

        let lit = Literal {
            positive: true,
            position: None,
            predicate: Predicate("number_geq".to_owned()),
            args: vec![
                IRTerm::Constant("42".to_owned()),
                IRTerm::Constant("42.0".to_owned()),
            ],
        };
        let b = super::select_builtin(&lit);
        assert!(b.0.is_match());
        let b = b.1.unwrap();
        assert_eq!(b.name(), "number_geq");
        assert_eq!(b.kind(), Kind::Logic);
        assert_eq!(b.apply(&lit), Some(lit));
=======
        let tests = vec![
            (
                "number_eq",
                vec![
                    ("1", "1"),
                    ("1.0", "1"),
                    ("0.0", "0.0"),
                    ("0", "-0"),
                    ("0.2", "0.2"),
                    ("1e-10", "1e-10"),
                    ("1e100", "1e100"),
                    ("42.0", "42.0"),
                ],
                vec![
                    ("0", "1"),
                    ("0", "0.01"),
                    ("1", "-1"),
                    ("1e-10", "0"),
                    ("42.0", "-273.15"),
                    ("NaN", "NaN"),
                ],
            ),
            (
                "number_gt",
                vec![
                    ("1", "0"),
                    ("1e-10", "0"),
                    ("42.0", "-273.15"),
                    ("1e100", "0"),
                ],
                vec![
                    ("42.0", "42.0"),
                    ("42.0", "42.1"),
                    ("0", "1e-10"),
                    ("NaN", "NaN"),
                ],
            ),
            (
                "number_lt",
                vec![
                    ("0", "1"),
                    ("0", "1e-10"),
                    ("-273.15", "42.0"),
                    ("0", "1e100"),
                ],
                vec![
                    ("42.0", "42.0"),
                    ("42.1", "42.0"),
                    ("1e-10", "0"),
                    ("NaN", "NaN"),
                ],
            ),
            (
                "number_geq",
                vec![
                    ("1", "0"),
                    ("1e-10", "0"),
                    ("42.0", "-273.15"),
                    ("1e100", "0"),
                    ("42.0", "42.0"),
                    ("42", "42.0"),
                ],
                vec![("42.0", "42.1"), ("0", "1e-10"), ("NaN", "NaN")],
            ),
            (
                "number_leq",
                vec![
                    ("0", "1"),
                    ("0", "1e-10"),
                    ("-273.15", "42.0"),
                    ("0", "1e100"),
                    ("42.0", "42.0"),
                ],
                vec![("42.1", "42.0"), ("1e-10", "0"), ("NaN", "NaN")],
            ),
        ];

        for (name, true_cases, false_cases) in tests.into_iter() {
            for (left, right) in true_cases.into_iter() {
                let lit = Literal {
                    position: None,
                    predicate: Predicate(name.to_owned()),
                    args: vec![
                        IRTerm::Constant(left.to_owned()),
                        IRTerm::Constant(right.to_owned()),
                    ],
                };
                let b = super::select_builtin(&lit);
                assert!(b.0.is_match());
                let b = b.1.unwrap();
                assert_eq!(b.name(), name);
                assert_eq!(b.kind(), Kind::Logic);
                assert_eq!(b.apply(&lit), Some(lit));
            }
            for (left, right) in false_cases.into_iter() {
                let lit = Literal {
                    position: None,
                    predicate: Predicate(name.to_owned()),
                    args: vec![
                        IRTerm::Constant(left.to_owned()),
                        IRTerm::Constant(right.to_owned()),
                    ],
                };
                let b = super::select_builtin(&lit);
                assert!(b.0.is_match());
                let b = b.1.unwrap();
                assert_eq!(b.name(), name);
                assert_eq!(b.kind(), Kind::Logic);
                assert_eq!(b.apply(&lit), None);
            }
        }
>>>>>>> b49c8159
    }
}<|MERGE_RESOLUTION|>--- conflicted
+++ resolved
@@ -563,44 +563,6 @@
     pub fn test_number_compare() {
         use crate::logic::{Literal, Predicate};
 
-<<<<<<< HEAD
-        let lit = Literal {
-            positive: true,
-            position: None,
-            predicate: Predicate("number_gt".to_owned()),
-            args: vec![
-                IRTerm::Constant("42.0".to_owned()),
-                IRTerm::Constant("-273.15".to_owned()),
-            ],
-        };
-        let b = super::select_builtin(&lit);
-        assert!(b.0.is_match());
-        let b = b.1.unwrap();
-        assert_eq!(b.name(), "number_gt");
-        assert_eq!(b.kind(), Kind::Logic);
-        assert_eq!(b.apply(&lit), Some(lit));
-    }
-
-    #[test]
-    pub fn test_number_geq() {
-        use crate::logic::{Literal, Predicate};
-
-        let lit = Literal {
-            positive: true,
-            position: None,
-            predicate: Predicate("number_geq".to_owned()),
-            args: vec![
-                IRTerm::Constant("42".to_owned()),
-                IRTerm::Constant("42.0".to_owned()),
-            ],
-        };
-        let b = super::select_builtin(&lit);
-        assert!(b.0.is_match());
-        let b = b.1.unwrap();
-        assert_eq!(b.name(), "number_geq");
-        assert_eq!(b.kind(), Kind::Logic);
-        assert_eq!(b.apply(&lit), Some(lit));
-=======
         let tests = vec![
             (
                 "number_eq",
@@ -681,6 +643,7 @@
         for (name, true_cases, false_cases) in tests.into_iter() {
             for (left, right) in true_cases.into_iter() {
                 let lit = Literal {
+                    positive: true,
                     position: None,
                     predicate: Predicate(name.to_owned()),
                     args: vec![
@@ -697,6 +660,7 @@
             }
             for (left, right) in false_cases.into_iter() {
                 let lit = Literal {
+                    positive: true,
                     position: None,
                     predicate: Predicate(name.to_owned()),
                     args: vec![
@@ -712,6 +676,5 @@
                 assert_eq!(b.apply(&lit), None);
             }
         }
->>>>>>> b49c8159
     }
 }