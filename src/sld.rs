--- conflicted
+++ resolved
@@ -43,16 +43,16 @@
 
 /// A clause is either a rule, or a query
 #[derive(Clone, PartialEq, Eq, Hash, Debug)]
-pub enum ClauseId<C, V> {
+pub enum ClauseId<T = IRTerm> {
     Rule(RuleId),
     Query,
-    Builtin(Literal<C, V>),
+    Builtin(Literal<T>),
 }
 
 /// A literal origin can be uniquely identified through its source clause and its index in the clause body
 #[derive(Clone, PartialEq, Debug)]
-pub struct LiteralOrigin<C, V> {
-    clause: ClauseId<C, V>,
+pub struct LiteralOrigin<T = IRTerm> {
+    clause: ClauseId<T>,
     body_index: usize,
 }
 
@@ -64,7 +64,7 @@
 struct LiteralWithHistory<T = IRTerm> {
     literal: Literal<T>,
     introduction: TreeLevel,
-    origin: LiteralOrigin<C, V>,
+    origin: LiteralOrigin<T>,
 }
 type GoalWithHistory<T = IRTerm> = Vec<LiteralWithHistory<T>>;
 
@@ -76,12 +76,7 @@
 pub struct Tree<T = IRTerm> {
     goal: GoalWithHistory<T>,
     level: TreeLevel,
-<<<<<<< HEAD
-    resolvents:
-        HashMap<(LiteralGoalId, ClauseId<C, V>), (Substitution<C, V>, Substitution<C, V>, Tree<C, V>)>,
-=======
-    resolvents: HashMap<(LiteralGoalId, ClauseId), (Substitution<T>, Substitution<T>, Tree<T>)>,
->>>>>>> b51d8a64
+    resolvents: HashMap<(LiteralGoalId, ClauseId<T>), (Substitution<T>, Substitution<T>, Tree<T>)>,
 }
 
 /// A proof tree consist of
@@ -89,17 +84,10 @@
 /// - a valuation for this clause
 /// - proofs for parts of the clause body
 #[derive(Clone, Debug)]
-<<<<<<< HEAD
-pub struct Proof<C, V> {
-    pub clause: ClauseId<C, V>,
-    pub valuation: Substitution<C, V>,
-    pub children: Vec<Proof<C, V>>,
-=======
 pub struct Proof<T = IRTerm> {
-    pub clause: ClauseId,
+    pub clause: ClauseId<T>,
     pub valuation: Substitution<T>,
     pub children: Vec<Proof<T>>,
->>>>>>> b51d8a64
 }
 
 impl Substitute<IRTerm> for GoalWithHistory<IRTerm> {
@@ -125,15 +113,7 @@
     rules: &Vec<Clause<IRTerm>>,
     goal: &Goal<IRTerm>,
     maxdepth: TreeLevel,
-<<<<<<< HEAD
-) -> Option<Tree<C, V>>
-where
-    C: Clone + PartialEq + Debug + ToString + From<String> + Eq + Hash,
-    V: Clone + Eq + Hash + Variable<C, V> + Debug,
-{
-=======
 ) -> Option<Tree<IRTerm>> {
->>>>>>> b51d8a64
     /// select leftmost literal with compatible groundness
     fn select(
         goal: &GoalWithHistory<IRTerm>,
@@ -166,17 +146,10 @@
 
     fn resolve(
         lid: LiteralGoalId,
-<<<<<<< HEAD
-        rid: ClauseId<C, V>,
-        goal: &GoalWithHistory<C, V>,
-        mgu: &Substitution<C, V>,
-        rule: &Clause<C, V>,
-=======
-        rid: ClauseId,
+        rid: ClauseId<IRTerm>,
         goal: &GoalWithHistory<IRTerm>,
         mgu: &Substitution<IRTerm>,
         rule: &Clause<IRTerm>,
->>>>>>> b51d8a64
         level: TreeLevel,
     ) -> GoalWithHistory<IRTerm> {
         let mut g: GoalWithHistory<IRTerm> = goal.clone();
@@ -207,15 +180,7 @@
         maxdepth: TreeLevel,
         level: TreeLevel,
         grounded: &HashMap<Signature, Vec<bool>>,
-<<<<<<< HEAD
-    ) -> Option<Tree<C, V>>
-    where
-        C: Clone + PartialEq + Debug + ToString + From<String> + Eq + Hash,
-        V: Clone + Eq + Hash + Variable<C, V> + Debug,
-    {
-=======
     ) -> Option<Tree<IRTerm>> {
->>>>>>> b51d8a64
         #[cfg(debug_assertions)]
         {
             // FIXME: move this ad-hoc debug code elsewhere
@@ -299,13 +264,8 @@
                 });
 
             let resolvents: HashMap<
-<<<<<<< HEAD
-                (LiteralGoalId, ClauseId<C, V>),
-                (Substitution<C, V>, Substitution<C, V>, Tree<C, V>),
-=======
                 (LiteralGoalId, ClauseId),
                 (Substitution<IRTerm>, Substitution<IRTerm>, Tree<IRTerm>),
->>>>>>> b51d8a64
             > = builtin_resolves
                 .chain(user_rules_resolves)
                 .filter_map(|(rid, mgu, renaming, resolvent)| {
@@ -380,15 +340,9 @@
 }
 
 #[derive(Clone)]
-<<<<<<< HEAD
-struct PathNode<C, V> {
-    resolvent: GoalWithHistory<C, V>,
-    applied: ClauseId<C, V>,
-=======
 struct PathNode<T = IRTerm> {
     resolvent: GoalWithHistory<T>,
-    applied: ClauseId,
->>>>>>> b51d8a64
+    applied: ClauseId<T>,
     selected: LiteralGoalId,
     renaming: Substitution<T>,
 }
@@ -403,23 +357,11 @@
 ) -> Vec<Proof<IRTerm>> {
     fn flatten_compose(
         lid: &LiteralGoalId,
-<<<<<<< HEAD
-        cid: &ClauseId<C, V>,
-        mgu: &Substitution<C, V>,
-        renaming: &Substitution<C, V>,
-        tree: &Tree<C, V>,
-    ) -> Vec<Path<C, V>>
-    where
-        C: Clone + Eq + Hash,
-        V: Clone + Eq + Hash,
-    {
-=======
-        cid: &ClauseId,
+        cid: &ClauseId<IRTerm>,
         mgu: &Substitution<IRTerm>,
         renaming: &Substitution<IRTerm>,
         tree: &Tree<IRTerm>,
     ) -> Vec<Path<IRTerm>> {
->>>>>>> b51d8a64
         if tree.goal.is_empty() {
             return vec![(
                 vec![PathNode {
